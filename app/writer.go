// Copyright 2015 tsuru authors. All rights reserved.
// Use of this source code is governed by a BSD-style
// license that can be found in the LICENSE file.

package app

import (
	"errors"
	"time"

	"github.com/tsuru/tsuru/log"
)

type Logger interface {
	Log(string, string, string) error
}

type LogWriter struct {
	App    Logger
	Source string
	msgCh  chan []byte
	doneCh chan bool
}

func (w *LogWriter) Async() {
	w.msgCh = make(chan []byte, 1000)
	w.doneCh = make(chan bool)
	go func() {
		defer close(w.doneCh)
		for msg := range w.msgCh {
<<<<<<< HEAD
			_, err := w.write(msg)
=======
			err := w.write(msg)
>>>>>>> 65c4b426
			if err != nil {
				log.Errorf("[LogWriter] failed to write async logs: %s", err)
				return
			}
		}
	}()
}

func (w *LogWriter) Close() {
	if w.msgCh != nil {
		close(w.msgCh)
	}
}

func (w *LogWriter) Wait(timeout time.Duration) error {
	if w.msgCh == nil {
		return nil
	}
	select {
	case <-w.doneCh:
	case <-time.After(timeout):
		return errors.New("timeout waiting for writer to finish")
	}
	return nil
}

// Write writes and logs the data.
func (w *LogWriter) Write(data []byte) (int, error) {
	if w.msgCh == nil {
<<<<<<< HEAD
		return w.write(data)
	}
	w.msgCh <- data
	return len(data), nil
}

func (w *LogWriter) write(data []byte) (int, error) {
=======
		return len(data), w.write(data)
	}
	copied := make([]byte, len(data))
	copy(copied, data)
	w.msgCh <- copied
	return len(data), nil
}

func (w *LogWriter) write(data []byte) error {
>>>>>>> 65c4b426
	source := w.Source
	if source == "" {
		source = "tsuru"
	}
<<<<<<< HEAD
	err := w.App.Log(string(data), source, "api")
	if err != nil {
		return 0, err
	}
	return len(data), nil
=======
	return w.App.Log(string(data), source, "api")
>>>>>>> 65c4b426
}<|MERGE_RESOLUTION|>--- conflicted
+++ resolved
@@ -28,11 +28,7 @@
 	go func() {
 		defer close(w.doneCh)
 		for msg := range w.msgCh {
-<<<<<<< HEAD
-			_, err := w.write(msg)
-=======
 			err := w.write(msg)
->>>>>>> 65c4b426
 			if err != nil {
 				log.Errorf("[LogWriter] failed to write async logs: %s", err)
 				return
@@ -62,15 +58,6 @@
 // Write writes and logs the data.
 func (w *LogWriter) Write(data []byte) (int, error) {
 	if w.msgCh == nil {
-<<<<<<< HEAD
-		return w.write(data)
-	}
-	w.msgCh <- data
-	return len(data), nil
-}
-
-func (w *LogWriter) write(data []byte) (int, error) {
-=======
 		return len(data), w.write(data)
 	}
 	copied := make([]byte, len(data))
@@ -80,18 +67,9 @@
 }
 
 func (w *LogWriter) write(data []byte) error {
->>>>>>> 65c4b426
 	source := w.Source
 	if source == "" {
 		source = "tsuru"
 	}
-<<<<<<< HEAD
-	err := w.App.Log(string(data), source, "api")
-	if err != nil {
-		return 0, err
-	}
-	return len(data), nil
-=======
 	return w.App.Log(string(data), source, "api")
->>>>>>> 65c4b426
 }