--- conflicted
+++ resolved
@@ -1597,11 +1597,7 @@
 	c.Assert(e.Code, Equals, http.StatusForbidden)
 }
 
-<<<<<<< HEAD
-func (s *S) TestLogShouldReturnAppLog(c *C) {
-=======
 func (s *S) TestAppLog(c *C) {
->>>>>>> 8d46e5b9
 	a := App{
 		Name:      "lost",
 		Framework: "vougan",
@@ -1629,10 +1625,6 @@
 	logs := []applog{}
 	err = json.Unmarshal(body, &logs)
 	c.Assert(err, IsNil)
-<<<<<<< HEAD
-	c.Assert(logs, HasLen, len(a.Logs))
-	c.Assert(logs[0].Message, Equals, a.Logs[0].Message)
-=======
 	a.Get()
 	c.Assert(a.Logs, DeepEquals, logs)
 }
@@ -1736,7 +1728,6 @@
 	}
 	// Should show the app3 log
 	c.Assert(logged, Equals, true)
->>>>>>> 8d46e5b9
 }
 
 func (s *S) TestGetTeamNamesReturnTheNameOfTeamsThatTheUserIsMember(c *C) {
