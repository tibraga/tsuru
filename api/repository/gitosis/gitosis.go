package gitosis

import (
	"errors"
	"fmt"
	ini "github.com/kless/goconfig/config"
	"github.com/timeredbull/tsuru/config"
	"github.com/timeredbull/tsuru/log"
	"path"
	"strings"
)

// Add a new project to gitosis.conf.
func AddProject(group, project string) error {
<<<<<<< HEAD
	c, err := getConfig()
	if err != nil {
=======
	section := fmt.Sprintf("group %s", group) //check if session exists
	err := addOption(section, "writable", project)
	if err != nil {
		log.Print(err)
>>>>>>> 657c4005
		return err
	}
	return nil
}

// Add a new group to gitosis.conf. Also commit and push changes.
func AddGroup(name string) error {
	c, err := getConfig()
	if err != nil {
		return err
	}
	sName := fmt.Sprintf("group %s", name)
	ok := c.AddSection(sName)
	if !ok {
		errStr := fmt.Sprintf(`Could not add section "group %s" in gitosis.conf, section already exists!`, name)
		return errors.New(errStr)
	}
	commitMsg := fmt.Sprintf("Defining gitosis group for group %s", name)
	return writeCommitPush(c, commitMsg)
}

// Removes a group section and all it's options.
func RemoveGroup(group string) error {
	c, err := getConfig()
	if err != nil {
		return err
	}
	gName := fmt.Sprintf("group %s", group)
	ok := c.RemoveSection(gName)
	if !ok {
		return errors.New("Section does not exists")
	}
	commitMsg := fmt.Sprintf("Removing group %s from gitosis.conf", group)
	return writeCommitPush(c, commitMsg)
}

// addMember adds a member to the given group.
// member parameter should be the same as the key name in keydir dir.
func addMember(group, member string) error {
	c, err := getConfig()
	if err != nil {
		return err
	}
	section := fmt.Sprintf("group %s", group)
	if !c.HasSection(section) {
		return errors.New("Group not found")
	}
	var members []string
	if strMembers, err := c.String(section, "members"); err == nil {
		members = strings.Split(strMembers, " ")
	}
	if checkPresenceOfString(members, member) {
		return errors.New("This user is already member of this group")
	}
	members = append(members, member)
	c.AddOption(section, "members", strings.Join(members, " "))
	commitMsg := fmt.Sprintf("Adding member %s to group %s", member, group)
	return writeCommitPush(c, commitMsg)
}

// removeMember removes a member from the given group.
func removeMember(group, member string) error {
	c, err := getConfig()
	if err != nil {
		return err
	}
	section := fmt.Sprintf("group %s", group)
	if !c.HasSection(section) {
		return errors.New("Group not found")
	}
	strMembers, err := c.String(section, "members")
	if err != nil {
		return errors.New("This group does not have any members")
	}
	members := strings.Split(strMembers, " ")
	index := find(members, member)
	if index < 0 {
		return errors.New("This group does not have this member")
	}
	last := len(members) - 1
	members[index] = members[last]
	members = members[:last]
	if len(members) > 0 {
		c.AddOption(section, "members", strings.Join(members, " "))
	} else {
		c.RemoveOption(section, "members")
	}
	commitMsg := fmt.Sprintf("Removing member %s from group %s", member, group)
	return writeCommitPush(c, commitMsg)
}

func addOption(section, option, value string) (err error) {
	confPath, err := ConfPath()
	if err != nil {
		log.Print(err)
		return err
	}
	c, err := ini.ReadDefault(confPath)
	if err != nil {
		log.Print(err)
		return err
	}
	var strValues string
	if c.HasOption(section, option) {
		strValues, err = c.String(section, option)
		if err != nil {
			log.Print(err)
			return err
		}
	}
	values := strings.Split(strValues, " ")
	if checkPresenceOfString(values, value) {
		errStr := fmt.Sprintf("Value %s for option %s in section %s has already been added", value, option, section)
		return errors.New(errStr)
	}
	values = append(values, value)
	optValues := strings.Join(values, " ")
	c.AddOption(section, option, optValues)
	err = c.WriteFile(confPath, 0744, "gitosis configuration file")
	if err != nil {
		log.Print(err)
		return err
	}
	return nil
}

func ConfPath() (p string, err error) {
	p = ""
	repoPath, err := config.GetString("git:gitosis-repo")
	if err != nil {
		log.Print(err)
		return
	}
	p = path.Join(repoPath, "gitosis.conf")
	return
}

func find(strs []string, str string) int {
	for i, s := range strs {
		if str == s {
			return i
		}
	}
	return -1
}

func checkPresenceOfString(strs []string, str string) bool {
	return find(strs, str) > -1
}

func getConfig() (*ini.Config, error) {
	confPath, err := ConfPath()
	if err != nil {
		return nil, err
	}
	return ini.ReadDefault(confPath)
}<|MERGE_RESOLUTION|>--- conflicted
+++ resolved
@@ -12,15 +12,9 @@
 
 // Add a new project to gitosis.conf.
 func AddProject(group, project string) error {
-<<<<<<< HEAD
-	c, err := getConfig()
-	if err != nil {
-=======
 	section := fmt.Sprintf("group %s", group) //check if session exists
 	err := addOption(section, "writable", project)
 	if err != nil {
-		log.Print(err)
->>>>>>> 657c4005
 		return err
 	}
 	return nil
