package service

import (
	"github.com/timeredbull/tsuru/api/app"
	"github.com/timeredbull/tsuru/db"
	"labix.org/v2/mgo/bson"
)

type ServiceInstance struct {
	Name        string   `bson:"_id"`
	ServiceName string   `bson:"service_name"`
	Apps        []string `bson:"apps"`
<<<<<<< HEAD
	Instances   []string
=======
	Host        string
>>>>>>> 134de020
}

func (si *ServiceInstance) Create() error {
	err := db.Session.ServiceInstances().Insert(si)
	return err
}

func (si *ServiceInstance) Delete() error {
	doc := bson.M{"_id": si.Name, "apps": si.Apps}
	err := db.Session.ServiceInstances().Remove(doc)
	return err
}

func (si *ServiceInstance) Service() *Service {
	s := &Service{}
	db.Session.Services().Find(bson.M{"_id": si.ServiceName}).One(s)
	return s
}

func (si *ServiceInstance) AllApps() []app.App {
	var apps []app.App
	q := bson.M{"name": bson.M{"$in": si.Apps}}
	db.Session.Apps().Find(q).All(&apps)
	return apps
}<|MERGE_RESOLUTION|>--- conflicted
+++ resolved
@@ -10,11 +10,8 @@
 	Name        string   `bson:"_id"`
 	ServiceName string   `bson:"service_name"`
 	Apps        []string `bson:"apps"`
-<<<<<<< HEAD
 	Instances   []string
-=======
 	Host        string
->>>>>>> 134de020
 }
 
 func (si *ServiceInstance) Create() error {
